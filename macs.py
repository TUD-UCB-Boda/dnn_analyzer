--- conflicted
+++ resolved
@@ -99,11 +99,7 @@
 
     macs_counted = int(np.prod(kernels)) * channels_in \
                    * height_out * width_out * channels_out
-<<<<<<< HEAD
-=======
 
-
->>>>>>> 61004dcb
     return macs_counted * batch_size
 
 
